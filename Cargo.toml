[workspace.package]
version = "0.1.0"
edition = "2021"
rust-version = "1.85"
license = "MIT"
homepage = "https://github.com/base/reth"
repository = "https://github.com/base/reth"

[workspace]
resolver = "2"
members = ["crates/flashblocks-rpc", "crates/node"]

default-members = ["crates/node"]

[workspace.lints]

[workspace.dependencies]
# internal
base-reth-flashblocks-rpc = { path = "crates/flashblocks-rpc" }
base-reth-node = { path = "crates/node" }

# reth
reth = { git = "https://github.com/paradigmxyz/reth", tag = "v1.6.0" }
reth-optimism-node = { git = "https://github.com/paradigmxyz/reth", tag = "v1.6.0" }
reth-optimism-cli = { git = "https://github.com/paradigmxyz/reth", tag = "v1.6.0" }
reth-primitives = { git = "https://github.com/paradigmxyz/reth", tag = "v1.6.0" }
reth-rpc-eth-api = { git = "https://github.com/paradigmxyz/reth", tag = "v1.6.0" }
reth-optimism-primitives = { git = "https://github.com/paradigmxyz/reth", tag = "v1.6.0" }
reth-rpc-convert = { git = "https://github.com/paradigmxyz/reth", tag = "v1.6.0" }
reth-optimism-rpc = { git = "https://github.com/paradigmxyz/reth", tag = "v1.6.0" }
reth-optimism-evm = { git = "https://github.com/paradigmxyz/reth", tag = "v1.6.0" }
reth-optimism-chainspec = { git = "https://github.com/paradigmxyz/reth", tag = "v1.6.0" }
reth-provider = { git = "https://github.com/paradigmxyz/reth", tag = "v1.6.0" }
<<<<<<< HEAD
reth-tracing = { git = "https://github.com/paradigmxyz/reth", tag = "v1.6.0" }
reth-e2e-test-utils = { git = "https://github.com/paradigmxyz/reth", tag = "v1.6.0" }
reth-primitives-traits = { git = "https://github.com/paradigmxyz/reth", tag = "v1.6.0" }
=======
reth-evm = { git = "https://github.com/paradigmxyz/reth", tag = "v1.6.0" }
>>>>>>> 94c84059

# revm
revm = { version = "27.0.3", default-features = false }
revm-bytecode = { version = "6.0.1", default-features = false }

# alloy
alloy-primitives = { version = "1.2.0", default-features = false, features = [
    "map-foldhash",
] }
alloy-genesis = { version = "1.0.23", default-features = false }
alloy-eips = { version = "1.0.23", default-features = false }
alloy-rpc-types = { version = "1.0.23", default-features = false }
alloy-rpc-types-engine = { version = "1.0.23", default-features = false }
alloy-rpc-types-eth = { version = "1.0.23" }
alloy-consensus = { version = "1.0.23" }
alloy-trie = { version = "0.9.0", default-features = false }
alloy-provider = { version = "1.0.23" }
alloy-hardforks = { version = "0.2.12" }
alloy-rpc-client = { version = "1.0.23" }

# op-alloy
op-alloy-rpc-types = { version = "0.18.12", default-features = false }
op-alloy-rpc-types-engine = { version = "0.18.12", default-features = false }
op-alloy-rpc-jsonrpsee = { version = "0.18.12", default-features = false }
op-alloy-network = { version = "0.18.12", default-features = false }
op-alloy-consensus = { version = "0.18.12", default-features = false }

# rollup-boost
rollup-boost = { git = "http://github.com/flashbots/rollup-boost", rev = "v0.7.4" }
rustls = "0.23.23"

# tokio
tokio = { version = "1.44.2", features = ["full"] }
tokio-stream = "0.1.11"
tokio-tungstenite = { version = "0.26.2", features = ["native-tls"] }

# async
futures = "0.3"
futures-util = "0.3"
reqwest = { version = "0.12", features = ["json", "stream"] }

# rpc
jsonrpsee = { version = "0.25.1" }
jsonrpsee-types = { version = "0.25.1" }

# misc
clap = { version = "4.4.3" }
tracing = { version = "0.1.41" }
serde = "1"
serde_json = "1.0"
url = "2.5"
metrics = "0.24.1"
metrics-derive = "0.1"
itertools = "0.14"
eyre = { version = "0.6.12" }
uuid = { version = "1.6.1", features = ["serde", "v5", "v4"] }
time = { version = "0.3.36", features = ["macros", "formatting", "parsing"] }
chrono = "0.4"
brotli = "8.0.1"
arc-swap = "1.7.1"<|MERGE_RESOLUTION|>--- conflicted
+++ resolved
@@ -31,13 +31,10 @@
 reth-optimism-evm = { git = "https://github.com/paradigmxyz/reth", tag = "v1.6.0" }
 reth-optimism-chainspec = { git = "https://github.com/paradigmxyz/reth", tag = "v1.6.0" }
 reth-provider = { git = "https://github.com/paradigmxyz/reth", tag = "v1.6.0" }
-<<<<<<< HEAD
 reth-tracing = { git = "https://github.com/paradigmxyz/reth", tag = "v1.6.0" }
 reth-e2e-test-utils = { git = "https://github.com/paradigmxyz/reth", tag = "v1.6.0" }
 reth-primitives-traits = { git = "https://github.com/paradigmxyz/reth", tag = "v1.6.0" }
-=======
 reth-evm = { git = "https://github.com/paradigmxyz/reth", tag = "v1.6.0" }
->>>>>>> 94c84059
 
 # revm
 revm = { version = "27.0.3", default-features = false }
@@ -66,7 +63,7 @@
 op-alloy-consensus = { version = "0.18.12", default-features = false }
 
 # rollup-boost
-rollup-boost = { git = "http://github.com/flashbots/rollup-boost", rev = "v0.7.4" }
+rollup-boost = { git = "http://github.com/flashbots/rollup-boost", rev = "98fff8e059870d192739dd42d41f5244c49f4b9c" }
 rustls = "0.23.23"
 
 # tokio
